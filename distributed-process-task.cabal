--- conflicted
+++ resolved
@@ -67,12 +67,8 @@
                    containers,
                    hashable,
                    unordered-containers >= 0.2.3.0 && < 0.3,
-<<<<<<< HEAD
                    distributed-process >= 0.5.3 && < 0.6,
-=======
-                   distributed-process >= 0.5.2 && < 0.6,
-                   distributed-process-tests,
->>>>>>> 25204ea3
+                   distributed-process-tests >= 0.4.3 && < 0.5,
                    distributed-process-task,
                    distributed-process-extras >= 0.2.0 && < 0.3,
                    distributed-process-async >= 0.2.1 && < 0.3,
