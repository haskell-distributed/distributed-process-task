resolver: lts-11.13

packages:
- '.'
- location:
    git: https://github.com/haskell-distributed/distributed-process-systest.git
    commit: b4a6b646adb6c81725ddac4babcfc21b86944d98
  extra-dep: true
- location:
    git: https://github.com/haskell-distributed/distributed-process-extras.git
    commit: 2645f105959342eb647cf3706b297b9baf9cec33
  extra-dep: true

extra-deps:
<<<<<<< HEAD
- rank1dynamic-0.3.3.0
- distributed-process-0.6.6         # missing snapshot
- distributed-process-async-0.2.4   # missing snapshot
- distributed-process-systest-0.1.1 # missing prior to Jan-2017
- rematch-0.2.0.0
=======
- ansi-terminal-0.6.3.1
- network-transport-0.5.2
- network-transport-tcp-0.6.0
- network-transport-inmemory-0.5.2
- distributed-process-0.7.4         # missing snapshot
- rematch-0.2.0.0
- distributed-process-extras-0.3.5
- distributed-process-async-0.2.6
- exceptions-0.10.0
- rank1dynamic-0.4.0
- distributed-static-0.3.8
- distributed-process-client-server-0.2.5.1
>>>>>>> 50112c36
<|MERGE_RESOLUTION|>--- conflicted
+++ resolved
@@ -6,19 +6,8 @@
     git: https://github.com/haskell-distributed/distributed-process-systest.git
     commit: b4a6b646adb6c81725ddac4babcfc21b86944d98
   extra-dep: true
-- location:
-    git: https://github.com/haskell-distributed/distributed-process-extras.git
-    commit: 2645f105959342eb647cf3706b297b9baf9cec33
-  extra-dep: true
 
 extra-deps:
-<<<<<<< HEAD
-- rank1dynamic-0.3.3.0
-- distributed-process-0.6.6         # missing snapshot
-- distributed-process-async-0.2.4   # missing snapshot
-- distributed-process-systest-0.1.1 # missing prior to Jan-2017
-- rematch-0.2.0.0
-=======
 - ansi-terminal-0.6.3.1
 - network-transport-0.5.2
 - network-transport-tcp-0.6.0
@@ -27,8 +16,8 @@
 - rematch-0.2.0.0
 - distributed-process-extras-0.3.5
 - distributed-process-async-0.2.6
+- distributed-process-supervisor-0.2.1
 - exceptions-0.10.0
 - rank1dynamic-0.4.0
 - distributed-static-0.3.8
-- distributed-process-client-server-0.2.5.1
->>>>>>> 50112c36
+- distributed-process-client-server-0.2.5.1